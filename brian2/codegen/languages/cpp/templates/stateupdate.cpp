--- conflicted
+++ resolved
@@ -1,50 +1,44 @@
-////////////////////////////////////////////////////////////////////////////
-//// MAIN CODE /////////////////////////////////////////////////////////////
-
-{% macro main() %}
-	// USE_SPECIFIERS { _num_neurons }
-
-<<<<<<< HEAD
-    //// SUPPORT CODE //////////////////////////////////////////////////////////
-	{% for line in support_code_lines %}
-	// {{line}}
-=======
-    ////// SUPPORT CODE ///
-	{% for line in support_code_lines %}
-	//{{line}}
->>>>>>> d3d51bde
-	{% endfor %}
-
-	////// HANDLE DENORMALS ///
-	{% for line in denormals_code_lines %}
-	{{line}}
-	{% endfor %}
-
-	////// HASH DEFINES ///////
-	{% for line in hashdefine_lines %}
-	{{line}}
-	{% endfor %}
-
-	///// POINTERS ////////////
-	{% for line in pointers_lines %}
-	{{line}}
-	{% endfor %}
-
-	//// MAIN CODE ////////////
-	for(int _neuron_idx=0; _neuron_idx<_num_neurons; _neuron_idx++)
-	{
-	    const int _vectorisation_idx = _neuron_idx;
-		{% for line in code_lines %}
-		{{line}}
-		{% endfor %}
-	}
-{% endmacro %}
-
-////////////////////////////////////////////////////////////////////////////
-//// SUPPORT CODE //////////////////////////////////////////////////////////
-
-{% macro support_code() %}
-	{% for line in support_code_lines %}
-	{{line}}
-	{% endfor %}
-{% endmacro %}
+////////////////////////////////////////////////////////////////////////////
+//// MAIN CODE /////////////////////////////////////////////////////////////
+
+{% macro main() %}
+	// USE_SPECIFIERS { _num_neurons }
+
+    ////// SUPPORT CODE ///
+	{% for line in support_code_lines %}
+	//{{line}}
+	{% endfor %}
+
+	////// HANDLE DENORMALS ///
+	{% for line in denormals_code_lines %}
+	{{line}}
+	{% endfor %}
+
+	////// HASH DEFINES ///////
+	{% for line in hashdefine_lines %}
+	{{line}}
+	{% endfor %}
+
+	///// POINTERS ////////////
+	{% for line in pointers_lines %}
+	{{line}}
+	{% endfor %}
+
+	//// MAIN CODE ////////////
+	for(int _neuron_idx=0; _neuron_idx<_num_neurons; _neuron_idx++)
+	{
+	    const int _vectorisation_idx = _neuron_idx;
+		{% for line in code_lines %}
+		{{line}}
+		{% endfor %}
+	}
+{% endmacro %}
+
+////////////////////////////////////////////////////////////////////////////
+//// SUPPORT CODE //////////////////////////////////////////////////////////
+
+{% macro support_code() %}
+	{% for line in support_code_lines %}
+	{{line}}
+	{% endfor %}
+{% endmacro %}