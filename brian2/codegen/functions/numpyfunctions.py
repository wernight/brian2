--- conflicted
+++ resolved
@@ -105,7 +105,6 @@
         pass
 
 
-<<<<<<< HEAD
 class ClipFunction(Function):
     '''
     A specifier for the clip function, allowing its use both in Python and
@@ -140,36 +139,6 @@
         pass
 
 
-class BoolFunction(Function):
-    ''' A specifier for the `bool` function. To make sure that they are
-    interpreted as boolean values, references to state variables that are
-    meant as boolean (e.g. ``not_refractory``) should be wrapped in this
-    function to make sure it is interpreted correctly.
-    '''
-    def __init__(self):
-        Function.__init__(self, pyfunc=np.bool_, arg_units=[1], return_unit=1)
-
-    def __call__(self, value):
-        return np.bool_(value)
-
-    def code_cpp(self, language, var):
-
-        support_code = '''
-        double _bool(float value)
-        {
-	        return value == 0 ? false : true;
-        }
-        '''
-
-        return {'support_code': support_code,
-                'hashdefine_code': ''}
-
-    def on_compile_cpp(self, namespace, language, var):
-        pass
-
-
-=======
->>>>>>> b61cca6c
 class FunctionWrapper(Function):
     '''
     Simple wrapper for functions that have exist both in numpy and C++
@@ -276,16 +245,11 @@
                 'mod': FunctionWrapper(np.mod, py_name='mod',
                                        cpp_name='fmod',
                                        sympy_func=sympy_mod.Mod,
-<<<<<<< HEAD
                                        arg_units=[None, None], return_unit=lambda u,v : u),
-                'clip': ClipFunction(),
                 'rand': RandFunction(),
                 'randn': RandnFunction(),
-                'bool': BoolFunction()
-=======
-                                       arg_units=[None, None], return_unit=lambda u,v : u)
->>>>>>> b61cca6c
-                 }
+                'clip': ClipFunction()
+                }
     
     return functions
 
